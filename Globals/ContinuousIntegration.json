﻿{
    "Schedules":  {

                  },
    "Variables":  {
                      "ContinuousIntegration-RepositoryInformation":  {
                                                                          "isEncrypted":  false,
                                                                          "Description":  "",
                                                                          "Type":  "String",
<<<<<<< HEAD
                                                                          "Value":  "{\r\n    \"SCOrchDev\":  {\r\n                      \"GlobalsFolder\":  \"Globals\",\r\n                      \"Branch\":  \"master\",\r\n                      \"Path\":  \"C:\\\\git\\\\SCOrchDev\",\r\n                      \"RunbookFolder\":  \"Runbooks\",\r\n                      \"DSCFolder\":  \"DSC\",\r\n                      \"HybridWorkerGroup\":  \"USEast\",\r\n                      \"CurrentCommit\":  \"a94243a\",\r\n                      \"RepositoryPath\":  \"https://github.com/randorfer/ScorchDev.git\",\r\n                      \"PowerShellModuleFolder\":  \"PowerShellModules\"\r\n                  },\r\n    \"RunbookExample\":  {\r\n                           \"GlobalsFolder\":  \"Globals\",\r\n                           \"Branch\":  \"master\",\r\n                           \"Path\":  \"C:\\\\git\\\\RunbookExample\",\r\n                           \"RunbookFolder\":  \"Runbooks\",\r\n                           \"DSCFolder\":  \"DSC\",\r\n                           \"HybridWorkerGroup\":  \"USEast\",\r\n                           \"CurrentCommit\":  \"11d24e7\",\r\n                           \"RepositoryPath\":  \"https://github.com/randorfer/RunbookExample.git\",\r\n                           \"PowerShellModuleFolder\":  \"PowerShellModules\"\r\n                       }\r\n}"
                                                                      },
                      "ContinuousIntegration-EmailExchangeVersion":  {
                                                                         "isEncrypted":  false,
                                                                         "Description":  "",
                                                                         "Value":  "Exchange2010_SP2"
                                                                     },
                      "ContinuousIntegration-EmailCredentialName":  {
                                                                        "isEncrypted":  false,
                                                                        "Description":  "",
                                                                        "Value":  "ryanand@microsoft.com"
                                                                    }
=======
                                                                          "Value":  "{\r\n    \"SCOrchDev\":  {\r\n                      \"GlobalsFolder\":  \"Globals\",\r\n                      \"Branch\":  \"develop\",\r\n                      \"Path\":  \"C:\\\\git\\\\SCOrchDev\",\r\n                      \"RunbookFolder\":  \"Runbooks\",\r\n                      \"DSCFolder\":  \"DSC\",\r\n                      \"HybridWorkerGroup\":  \"USEast\",\r\n                      \"CurrentCommit\":  \"a94243a\",\r\n                      \"RepositoryPath\":  \"https://github.com/randorfer/ScorchDev.git\",\r\n                      \"PowerShellModuleFolder\":  \"PowerShellModules\"\r\n                  },\r\n    \"RunbookExample\":  {\r\n                           \"GlobalsFolder\":  \"Globals\",\r\n                           \"Branch\":  \"develop\",\r\n                           \"Path\":  \"C:\\\\git\\\\RunbookExample\",\r\n                           \"RunbookFolder\":  \"Runbooks\",\r\n                           \"DSCFolder\":  \"DSC\",\r\n                           \"HybridWorkerGroup\":  \"USEast\",\r\n                           \"CurrentCommit\":  \"11d24e7\",\r\n                           \"RepositoryPath\":  \"https://github.com/randorfer/RunbookExample.git\",\r\n                           \"PowerShellModuleFolder\":  \"PowerShellModules\"\r\n                       }\r\n}"
                                                                      }
>>>>>>> 43845d8d
                  }
}<|MERGE_RESOLUTION|>--- conflicted
+++ resolved
@@ -7,22 +7,7 @@
                                                                           "isEncrypted":  false,
                                                                           "Description":  "",
                                                                           "Type":  "String",
-<<<<<<< HEAD
                                                                           "Value":  "{\r\n    \"SCOrchDev\":  {\r\n                      \"GlobalsFolder\":  \"Globals\",\r\n                      \"Branch\":  \"master\",\r\n                      \"Path\":  \"C:\\\\git\\\\SCOrchDev\",\r\n                      \"RunbookFolder\":  \"Runbooks\",\r\n                      \"DSCFolder\":  \"DSC\",\r\n                      \"HybridWorkerGroup\":  \"USEast\",\r\n                      \"CurrentCommit\":  \"a94243a\",\r\n                      \"RepositoryPath\":  \"https://github.com/randorfer/ScorchDev.git\",\r\n                      \"PowerShellModuleFolder\":  \"PowerShellModules\"\r\n                  },\r\n    \"RunbookExample\":  {\r\n                           \"GlobalsFolder\":  \"Globals\",\r\n                           \"Branch\":  \"master\",\r\n                           \"Path\":  \"C:\\\\git\\\\RunbookExample\",\r\n                           \"RunbookFolder\":  \"Runbooks\",\r\n                           \"DSCFolder\":  \"DSC\",\r\n                           \"HybridWorkerGroup\":  \"USEast\",\r\n                           \"CurrentCommit\":  \"11d24e7\",\r\n                           \"RepositoryPath\":  \"https://github.com/randorfer/RunbookExample.git\",\r\n                           \"PowerShellModuleFolder\":  \"PowerShellModules\"\r\n                       }\r\n}"
-                                                                      },
-                      "ContinuousIntegration-EmailExchangeVersion":  {
-                                                                         "isEncrypted":  false,
-                                                                         "Description":  "",
-                                                                         "Value":  "Exchange2010_SP2"
-                                                                     },
-                      "ContinuousIntegration-EmailCredentialName":  {
-                                                                        "isEncrypted":  false,
-                                                                        "Description":  "",
-                                                                        "Value":  "ryanand@microsoft.com"
-                                                                    }
-=======
-                                                                          "Value":  "{\r\n    \"SCOrchDev\":  {\r\n                      \"GlobalsFolder\":  \"Globals\",\r\n                      \"Branch\":  \"develop\",\r\n                      \"Path\":  \"C:\\\\git\\\\SCOrchDev\",\r\n                      \"RunbookFolder\":  \"Runbooks\",\r\n                      \"DSCFolder\":  \"DSC\",\r\n                      \"HybridWorkerGroup\":  \"USEast\",\r\n                      \"CurrentCommit\":  \"a94243a\",\r\n                      \"RepositoryPath\":  \"https://github.com/randorfer/ScorchDev.git\",\r\n                      \"PowerShellModuleFolder\":  \"PowerShellModules\"\r\n                  },\r\n    \"RunbookExample\":  {\r\n                           \"GlobalsFolder\":  \"Globals\",\r\n                           \"Branch\":  \"develop\",\r\n                           \"Path\":  \"C:\\\\git\\\\RunbookExample\",\r\n                           \"RunbookFolder\":  \"Runbooks\",\r\n                           \"DSCFolder\":  \"DSC\",\r\n                           \"HybridWorkerGroup\":  \"USEast\",\r\n                           \"CurrentCommit\":  \"11d24e7\",\r\n                           \"RepositoryPath\":  \"https://github.com/randorfer/RunbookExample.git\",\r\n                           \"PowerShellModuleFolder\":  \"PowerShellModules\"\r\n                       }\r\n}"
                                                                       }
->>>>>>> 43845d8d
                   }
 }