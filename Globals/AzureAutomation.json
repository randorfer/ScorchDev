--- conflicted
+++ resolved
@@ -1,18 +1,5 @@
 ﻿{
     "Variables":  {
-<<<<<<< HEAD
-                      "AzureAutomation-AutomationAccountPrimaryKeyName":  {
-                                                                              "isEncrypted":  false,
-                                                                              "Description":  "",
-                                                                              "Value":  "SCOrchDev-PrimaryKey"
-                                                                          },
-                      "AzureAutomation-AutomationAccountURL":  {
-                                                                   "isEncrypted":  false,
-                                                                   "Description":  "",
-                                                                   "Value":  "https://eus2-agentservice-prod-1.azure-automation.net/accounts/29c065e5-4295-47f9-b89e-8649c179e50a"
-                                                               },
-=======
->>>>>>> af653cf9
                       "AzureAutomation-WorkspaceID":  {
                                                           "isEncrypted":  false,
                                                           "Description":  "",
